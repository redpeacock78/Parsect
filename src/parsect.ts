--- conflicted
+++ resolved
@@ -77,30 +77,18 @@
 	}
 
 	export class Source{ 
-<<<<<<< HEAD
-		constructor(public source:string, public position?:number = 0){	
-=======
 		constructor(public source:string, public position?:number = 0, public userData?: any){	
->>>>>>> 4b58bcb4
 			// _position == _source.length + 1 at the maximum because of eof.
 			if(position < 0 || position > source.length + 1) throw "_position: out of range: " + position;
 		}
 
 		// Progress the position.
 		progress(delta:number):Source{
-<<<<<<< HEAD
-			return new Source(this.source, this.position + delta);
-		}
-
-		success(delta?:number=0, value?:any=undefined):State{
-			return State.success(new Source(this.source, this.position + delta), value);
-=======
 			return new Source(this.source, this.position + delta, this.userData);
 		}
 
 		success(delta?:number=0, value?:any=undefined):State{
 			return State.success(new Source(this.source, this.position + delta, this.userData), value);
->>>>>>> 4b58bcb4
 		}
 		fail(message?:string):State{
 			return State.fail(this, message);
@@ -126,10 +114,7 @@
 	export interface Context{
 		(p:Parser):any;
 		(s:string):string;
-<<<<<<< HEAD
-=======
 		getUserState(): any;
->>>>>>> 4b58bcb4
 		notFollowedBy:(p:Parser)=>void;
 		peek():string;	// for debugging
 		success():bool;   // for debugging
@@ -203,10 +188,7 @@
 					st = st.source.fail('unexpected ' + p.expected);
 				}
 			};
-<<<<<<< HEAD
-=======
 			s.getUserState = ()=>source.userData;
->>>>>>> 4b58bcb4
 			s.success = ()=> st.success;
 			s.peek  = ()=> st.source.source.slice(st.source.position, st.source.position + 128);
 			s.result  = ()=> st.value;
@@ -241,8 +223,6 @@
 		});
 	}
 
-<<<<<<< HEAD
-=======
 	export function stream(ps:Parser[]):Parser{
 		return new Parser("series", (source:Source)=>{
 			var st:State = source.success();
@@ -258,7 +238,6 @@
 		});
 	}
 
->>>>>>> 4b58bcb4
 	// ret:(f:()=>T):Parser<T>
 	// ret function injects a arbitrary value. 
 	// ret consumes no input. 
@@ -340,12 +319,9 @@
 
 	// option:(def:T, p:Parser<T>):Parser<T>
 	export function option(defaultValue:any, p:Parser):Parser{
-<<<<<<< HEAD
-=======
 		if( ! p){
 			throw "Parsect.option: invalid argument: p";
 		}
->>>>>>> 4b58bcb4
 		return new Parser("option", (source:Source)=>{
 			var st = p.parse(source);
 			return st.success ? st : source.success(0, defaultValue);
@@ -404,18 +380,13 @@
 
 	// between:(open:Parser, close:Parser, p:Parser)=>Parser
 	export var between = (open:Parser, p:Parser, close:Parser)=>seq((s)=>{
-<<<<<<< HEAD
-=======
 		if( ! (open && p && close) ) throw "Parsect.between: Invalid argument:";
->>>>>>> 4b58bcb4
 		s(open);
 		var v = s(p);
 		s(close);
 		return v;
 	});	
 
-<<<<<<< HEAD
-=======
 	/////////////////////////////////////////////////////////////////////////////////
 	// Applycative-like style utils
 	//////////////////////////////////////////////////////////////////////////
@@ -465,21 +436,15 @@
 		});
 	}	
 
-
->>>>>>> 4b58bcb4
 	///////////////////////////////////////////////////////////////////////////////////////
 	// Build-in Parsees
 	/////////////////////////////////////////////////////////////////////////////////////////
 
-<<<<<<< HEAD
-=======
 	export function lazy(f:()=>Parser): Parser{
 		return new Parser("log", (source)=>{
 			return f().parse(source);
 		});
 	}
-
->>>>>>> 4b58bcb4
 
 	export function log(f:(state:number)=>void): Parser{
         var count = 0;
